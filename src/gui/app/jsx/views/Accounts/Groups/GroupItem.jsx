--- conflicted
+++ resolved
@@ -156,51 +156,6 @@
       };
     }
 
-<<<<<<< HEAD
-  , componentWillRecieveProps: function( nextProps ) {
-      var newRemoteModified = {};
-      var newLocallyModified = {};
-
-      // remotelyModifiedValues represents everything that's changed remotely
-      // since the view was opened. This is the difference between the newly arriving
-      // props and the initial ones. Read-only and unknown values are ignored.
-      // TODO: Use this to show alerts for remote changes on sections the local
-      // administrator is working on.
-      var mismatchedRemoteFields = _.pick(nextProps.item, function( value, key ) {
-        return _.isEqual( this.state.remoteState[ key ], value );
-      }, this);
-
-      newRemoteModified = this.removeReadOnlyFields( mismatchedRemoteFields, nextProps.viewData["format"]["dataKeys"]);
-
-      // remoteState records the item as it was when the view was first
-      // opened. This is used to mark changes that have occurred remotely since
-      // the user began editing.
-      // It is important to know if the incoming change resulted from a call
-      // made by the local administrator. When this happens, we reset the
-      // remoteState to get rid of remote edit markers, as the local version
-      // has thus become authoritative.
-      // We check this by comparing the incoming changes (newRemoteModified) to the
-      // last request sent (this.state.lastSentValues). If this check succeeds,
-      // we reset newLocallyModified and newRemoteModified, as there are no longer
-      // any remote or local changes to record.
-      // TODO: Do this in a deterministic way, instead of relying on comparing
-      // values.
-      if (_.isEqual(this.state.lastSentValues, newRemoteModified)){
-          newRemoteModified  = {};
-          newLocallyModified = {};
-          this.setState ({
-              remoteState           : this.setRemoteState(nextProps)
-            , locallyModifiedValues : newLocallyModified
-          });
-      }
-
-      this.setState({
-          remotelyModifiedValues : newRemoteModified
-      });
-    }
-
-=======
->>>>>>> 05f501c4
   , submitGroupUpdate: function () {
       var valuesToSend = this.removeReadOnlyFields( this.state.locallyModifiedValues, this.state.dataKeys );
 
