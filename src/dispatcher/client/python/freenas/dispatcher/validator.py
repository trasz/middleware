--- conflicted
+++ resolved
@@ -71,15 +71,10 @@
         all_types = dict(validator.DEFAULT_TYPES)
         all_types.update({
             "fd": FileDescriptor,
-<<<<<<< HEAD
-            "binary": bytes
-        })
-        
-=======
+            "binary": bytes,
             "datetime": datetime.datetime
         })
 
->>>>>>> 94b18f25
         return create(
             meta_schema=validator.META_SCHEMA,
             validators=all_validators,
