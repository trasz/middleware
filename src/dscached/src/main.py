#!/usr/local/bin/python3
#
# Copyright 2014-2016 iXsystems, Inc.
# All rights reserved
#
# Redistribution and use in source and binary forms, with or without
# modification, are permitted providing that the following conditions
# are met:
# 1. Redistributions of source code must retain the above copyright
#    notice, this list of conditions and the following disclaimer.
# 2. Redistributions in binary form must reproduce the above copyright
#    notice, this list of conditions and the following disclaimer in the
#    documentation and/or other materials provided with the distribution.
#
# THIS SOFTWARE IS PROVIDED BY THE AUTHOR ``AS IS'' AND ANY EXPRESS OR
# IMPLIED WARRANTIES, INCLUDING, BUT NOT LIMITED TO, THE IMPLIED
# WARRANTIES OF MERCHANTABILITY AND FITNESS FOR A PARTICULAR PURPOSE
# ARE DISCLAIMED.  IN NO EVENT SHALL THE AUTHOR BE LIABLE FOR ANY
# DIRECT, INDIRECT, INCIDENTAL, SPECIAL, EXEMPLARY, OR CONSEQUENTIAL
# DAMAGES (INCLUDING, BUT NOT LIMITED TO, PROCUREMENT OF SUBSTITUTE GOODS
# OR SERVICES; LOSS OF USE, DATA, OR PROFITS; OR BUSINESS INTERRUPTION)
# HOWEVER CAUSED AND ON ANY THEORY OF LIABILITY, WHETHER IN CONTRACT,
# STRICT LIABILITY, OR TORT (INCLUDING NEGLIGENCE OR OTHERWISE) ARISING
# IN ANY WAY OUT OF THE USE OF THIS SOFTWARE, EVEN IF ADVISED OF THE
# POSSIBILITY OF SUCH DAMAGE.
#
#####################################################################

import os
import sys
import copy
import logging
import argparse
import crypt
import errno
import datastore
import time
import json
import ipaddress
import socket
import setproctitle
import netif
from threading import RLock, Thread
from datetime import datetime, timedelta
from datastore.config import ConfigStore
from freenas.dispatcher.client import Client, ClientError
from freenas.dispatcher.server import Server
from freenas.dispatcher.rpc import RpcContext, RpcService, RpcException, generator, get_sender
from freenas.utils import first_or_default, configure_logging, extend, load_module_from_file
from freenas.utils.debug import DebugService
from freenas.utils.query import query, get, set, delete
from plugin import DirectoryState


NOGROUP_GID = 65533
DEFAULT_CONFIGFILE = '/usr/local/etc/middleware.conf'
DEFAULT_SOCKET_ADDRESS = 'unix:///var/run/dscached.sock'
AF_MAP = {
    socket.AF_INET: ipaddress.IPv4Address,
    socket.AF_INET6: ipaddress.IPv6Address
}


def privileged():
    """
    Warning: that function shall be used only within RPC method context
    """
    sender = get_sender()
    if not sender:
        logging.warning('privileged(): sender unknown, assuming no')
        return False

    return sender.credentials and sender.credentials['uid'] == 0


def my_ips():
    for iface in netif.list_interfaces().values():
        for addr in iface.addresses:
            if addr.af == netif.AddressFamily.LINK:
                continue

            yield str(addr.address)


def filter_af(addresses, af):
    return [a for a in addresses if type(ipaddress.ip_address(a)) is AF_MAP[af]]


def alias(d, obj, name):
    aliases = obj.get('aliases', [])
    aliases.append(obj[name])
    if d.domain_name:
        aliases.append('{0}@{1}'.format(obj[name], d.domain_name))

    return aliases


def resolve_primary_group(context, obj):
    # Allow backend to prepopulate gid
    if 'gid' in obj:
        return

    obj['gid'] = NOGROUP_GID
    if obj.get('group'):
        try:
            group = context.group_service.getgruuid(obj['group'])
            obj['gid'] = group['gid']
        except:
            pass


def fix_passwords(user):
    """
    Warning: this function shall be called only within an RPC method context
    """
    if not privileged():
        return extend(user, {
            'unixhash': '*',
            'smbhash': None
        })

    return user


def annotate(user, directory, name_field, cache=None):
    return extend(user, {
        'origin': {
            'directory': directory.name,
            'cached_at': None,
            'ttl': None
        }
    })


class CacheItem(object):
    def __init__(self, id, uuid, names, value, directory, ttl):
        self.id = id
        self.uuid = uuid.lower()
        self.names = names
        self.value = value
        self.directory = directory
        self.ttl = ttl
        self.created_at = datetime.utcnow()
        self.lock = RLock()
        self.destroyed = False

    @property
    def expired(self):
        return self.created_at + timedelta(seconds=self.ttl) < datetime.utcnow()

    @property
    def annotated(self):
        return extend(self.value, {
            'origin': {
                'directory': self.directory.name,
                'cached_at': self.created_at,
                'ttl': self.ttl
            }
        })


class TTLCacheStore(object):
    def __init__(self):
        self.id_store = {}
        self.name_store = {}
        self.uuid_store = {}
        self.hits = 0
        self.misses = 0

    def __len__(self):
        return len(self.id_store)

    def __getstate__(self):
        return {
            'size': len(self),
            'hits': self.hits,
            'misses': self.misses
        }

    def get(self, id=None, uuid=None, name=None):
        if id is not None:
            item = get(self.id_store, id)
        elif uuid is not None:
            item = self.uuid_store.get(uuid.lower())
        elif name is not None:
            item = self.name_store.get(name)
        else:
            raise AssertionError('Either id=, uuid= or name= parameter must be filled')

        if item:
            if item.expired:
                self.flush(item.uuid)
                self.misses += 1
                return

            self.hits += 1
            return item

        self.misses += 1
        return

    def flush(self, uuid):
        item = self.uuid_store.get(uuid)
        if item:
            with item.lock:
                if item.destroyed:
                    return

                for i in item.names:
                    del self.name_store[i]
                del self.uuid_store[item.uuid]
                delete(self.id_store, item.id)

    def query(self, filter=None, params=None):
        return query(self.id_store, *(filter or []), **(params or {}))

    def set(self, item):
        with item.lock:
            set(self.id_store, item.id, item)
            self.uuid_store[item.uuid] = item
            for i in item.names:
                self.name_store[i] = item

    def expire(self):
        for uuid, item in self.uuid_store.items():
            if item.expired:
                self.flush(uuid)

    def clear(self):
        self.name_store.clear()
        self.uuid_store.clear()
        self.id_store.clear()


class Directory(object):
    def __init__(self, context, definition):
        self.context = context
        self.id = definition['id']
        self.name = definition['name']
        self.domain_name = None
        self.plugin_type = definition['type']
        self.parameters = definition['parameters']
        self.enabled = definition['enabled']
        self.enumerate = definition['enumerate']
        self.max_uid = self.min_uid = None
        self.max_gid = self.min_gid = None
        self.status_code = 0
        self.status_message = None
        self.state = DirectoryState.DISABLED

        if definition['uid_range']:
            self.min_uid, self.max_uid = definition['uid_range']

        if definition['gid_range']:
            self.min_gid, self.max_gid = definition['gid_range']

        self.context.logger.info('Initializing directory {0}'.format(self.name))

        try:
            self.instance = context.plugins[self.plugin_type](self.context)
        except BaseException as err:
            self.context.logger.error('Failed to initialize directory {0}: {1}'.format(self.name, str(err)))
            self.context.logger.error('Parameters: {0}'.format(self.parameters))
            raise ValueError('Failed to initialize {0}'.format(self.plugin_type))

    def configure(self):
        try:
            if self.instance.get_kerberos_realm(self.parameters):
                self.context.client.call_sync('etcd.generation.generate_group', 'kerberos')

            domain_name = self.instance.configure(self.enabled, self)
            if domain_name:
                if any(d is not self and d.domain_name == domain_name for d in self.context.directories):
                    alt_domain_name = '{0}.{1}'.format(domain_name, self.name)
                    self.context.logger.warning('Directory {0}: domain name {1} in use, using {2}'.format(
                        self.name,
                        domain_name,
                        alt_domain_name
                    ))

                    domain_name = alt_domain_name

                self.domain_name = domain_name
        except BaseException as err:
            self.context.logger.error('Failed to configure {0}: {1}'.format(self.name, str(err)))
            self.context.logger.error('Stack trace: ', exc_info=True)

    def put_state(self, state):
        if self.state == state:
            return

        self.context.logger.info('Directory {0} state: {1}'.format(self.name, state.name))
        self.state = state
        self.context.client.emit_event('directory.changed', {
            'operation': 'update',
            'ids': [self.id]
        })

    def put_status(self, code, message):
        code_str = os.strerror(code) if code else 'OK'
        self.status_code = code
        self.status_message = message
        self.context.logger.info('Directory {0} status: [{1}] {2}'.format(self.name, code_str, message))


class ManagementService(RpcService):
    def __init__(self, context):
        self.logger = context.logger
        self.context = context

    def get_realms(self):
        realms = []

        for d in self.context.directories:
            if not d.enabled:
                continue

            realm = d.instance.get_kerberos_realm(d.parameters)
            if realm:
                realms.append(realm)

        return realms

    def get_cache_stats(self):
        return {
            'users': self.context.users_cache.__getstate__(),
            'groups': self.context.groups_cache.__getstate__(),
            'hosts': self.context.hosts_cache.__getstate__()
        }

    def clean_cache(self):
        for i in self.context.users_cache, self.context.groups_cache, self.context.hosts_cache:
            i.expire()

    def flush_cache(self):
        for i in self.context.users_cache, self.context.groups_cache, self.context.hosts_cache:
            i.clear()

    def populate_caches(self):
        self.context.populate_caches()

    def normalize_parameters(self, plugin, parameters):
        cls = self.context.plugins.get(plugin)
        if not cls:
            raise RpcException(errno.ENOENT, 'Plugin {0} not found'.format(plugin))

        return cls.normalize_parameters(parameters)

    def configure_directory(self, id):
        ds_d = self.context.datastore.get_by_id('directories', id)
        directory = first_or_default(lambda d: d.id == id, self.context.directories)
        if not directory:
            try:
                directory = Directory(self.context, ds_d)
                self.context.directories.append(directory)
            except BaseException as err:
                raise RpcException(errno.ENXIO, str(err))

        if not ds_d:
            # Directory was removed
            directory.enabled = False
            directory.configure()
            self.context.directories.remove(directory)
            return

        if ds_d['enabled'] and not directory.enabled:
            self.logger.info('Enabling directory {0}'.format(id))

        if not ds_d['enabled'] and directory.enabled:
            self.logger.info('Disabling directory {0}'.format(id))

        if ds_d['uid_range']:
            directory.min_uid, directory.max_uid = ds_d['uid_range']

        if ds_d['gid_range']:
            directory.min_gid, directory.max_gid = ds_d['gid_range']

        directory.enabled = ds_d['enabled']
        directory.parameters = ds_d['parameters']
        directory.configure()

    def get_status(self, id):
        directory = first_or_default(lambda d: d.id == id, self.context.directories)
        if not directory:
            raise RpcException(errno.ENOENT, 'Directory {0} not found'.format(id))

        return {
            'state': directory.state.name,
            'status_code': directory.status_code,
            'status_message': directory.status_message
        }

    def reload_config(self):
        self.context.load_config()


class AccountService(RpcService):
    def __init__(self, context):
        self.logger = context.logger
        self.context = context

    @generator
    def query(self, filter=None, params=None):
        params = params or {}
        params.pop('select', None)
        single = params.pop('single', False)
        for d in self.context.get_searched_directories():
            try:
                result = d.instance.getpwent(filter, params)
                for user in result:
                    resolve_primary_group(self.context, user)
                    yield fix_passwords(annotate(user, d, 'username'))
                    if single:
                        return
            except:
                self.logger.error('Directory {0} exception during account iteration'.format(d.name), exc_info=True)
                continue

    def getpwuid(self, uid):
        # Try the cache first
        item = self.context.users_cache.get(id=uid)
        if item:
            return fix_passwords(item.annotated)

        d = self.context.get_directory_for_id(uid=uid)
        dirs = [d] if d else self.context.get_active_directories()

        for d in dirs:
            try:
                user = d.instance.getpwuid(uid)
            except:
                continue

            if user:
                resolve_primary_group(self.context, user)
                aliases = alias(d, user, 'username')
                item = CacheItem(user['uid'], user['id'], aliases, copy.copy(user), d, self.context.cache_ttl)
                self.context.users_cache.set(item)
                return fix_passwords(item.annotated)

        raise RpcException(errno.ENOENT, 'UID {0} not found'.format(uid))

    def getpwnam(self, user_name):
        # Try the cache first
        item = self.context.users_cache.get(name=user_name)
        if item:
            return fix_passwords(item.annotated)

        if '@' in user_name:
            # Fully qualified user name
            user_name, domain_name = user_name.split('@', 1)
            dirs = [self.context.get_directory_by_domain(domain_name)]
        else:
            dirs = self.context.get_searched_directories()

        for d in dirs:
            try:
                user = d.instance.getpwnam(user_name)
            except:
                continue

            if user:
                resolve_primary_group(self.context, user)
                aliases = alias(d, user, 'username')
                item = CacheItem(user['uid'], user['id'], aliases, copy.copy(user), d, self.context.cache_ttl)
                self.context.users_cache.set(item)
                return fix_passwords(item.annotated)

        raise RpcException(errno.ENOENT, 'User {0} not found'.format(user_name))

    def getpwuuid(self, uuid):
        # Try the cache first
        item = self.context.users_cache.get(uuid=uuid)
        if item:
            return fix_passwords(item.annotated)

        for d in self.context.get_active_directories():
            try:
                user = d.instance.getpwuuid(uuid)
            except:
                continue

            if user:
                resolve_primary_group(self.context, user)
                aliases = alias(d, user, 'username')
                item = CacheItem(user['uid'], user['id'], aliases, copy.copy(user), d, self.context.cache_ttl)
                self.context.users_cache.set(item)
                return fix_passwords(item.annotated)

        raise RpcException(errno.ENOENT, 'UUID {0} not found'.format(uuid))

    def getgroupmembership(self, user_name):
        result = []
        user = self.getpwnam(user_name)

        def collect_groups(group):
            result.append(group['gid'])
            for i in group.get('parents', []):
                g = self.context.group_service.getgruuid(i)
                if g:
                    collect_groups(g)

        for i in user.get('groups', []):
            try:
                g = self.context.group_service.getgruuid(i)
                collect_groups(g)
            except:
                continue

        return result

    def authenticate(self, user_name, password):
        user = self.getpwnam(user_name)
        if not user:
            return False

        if 'unixhash' in user:
            unixhash = crypt.crypt(password, user['unixhash'])
            return unixhash == user['unixhash']

        entry = self.context.users_cache.get(name=user_name)
        return entry.directory.instance.authenticate(user['username'], password)

    def change_password(self, user_name, old_password, password):
        self.logger.debug('Change password request for user {0}'.format(user_name))
        if not self.getpwnam(user_name):
            raise RpcException(errno.ENOENT, 'User {0} not found'.format(user_name))

        # Now user is cached (if exists)
        item = self.context.users_cache.get(name=user_name)

        sender = get_sender()
        if not sender.credentials:
            raise RpcException(errno.EPERM, 'Permission denied')

        if sender.credentials['uid'] not in (item.value['uid'], 0):
            raise RpcException(errno.EPERM, 'Permission denied')

<<<<<<< HEAD
        plugin.change_password(user_name, old_password, password)
=======
        item.directory.instance.change_password(user_name, password)
>>>>>>> 51427326


class GroupService(RpcService):
    def __init__(self, context):
        self.context = context

    @generator
    def query(self, filter=None, params=None):
        params = params or {}
        single = params.pop('single', False)
        for d in self.context.get_searched_directories():
            try:
                result = d.instance.getgrent(filter, params)
                for group in result:
                    yield annotate(group, d, 'name')
                    if single:
                        return
            except:
                self.logger.error('Directory {0} exception during group iteration'.format(d.name), exc_info=True)
                continue

    def getgrnam(self, name):
        # Try the cache first
        item = self.context.groups_cache.get(name=name)
        if item:
            return item.annotated

        if '@' in name:
            # Fully qualified group name
            name, domain_name = name.split('@', 1)
            dirs = [self.context.get_directory_by_domain(domain_name)]
        else:
            dirs = self.context.get_searched_directories()

        for d in dirs:
            try:
                group = d.instance.getgrnam(name)
            except:
                continue

            if group:
                aliases = alias(d, group, 'name')
                item = CacheItem(group['gid'], group['id'], aliases, copy.copy(group), d, self.context.cache_ttl)
                self.context.groups_cache.set(item)
                return item.annotated

        raise RpcException(errno.ENOENT, 'Group {0} not found'.format(name))
    
    def getgrgid(self, gid):
        # Try the cache first
        item = self.context.groups_cache.get(id=gid)
        if item:
            return item.annotated

        d = self.context.get_directory_for_id(gid=gid)
        dirs = [d] if d else self.context.get_active_directories()

        for d in dirs:
            try:
                group = d.instance.getgrgid(gid)
            except:
                continue

            if group:
                aliases = alias(d, group, 'name')
                item = CacheItem(group['gid'], group['id'], aliases, copy.copy(group), d, self.context.cache_ttl)
                self.context.groups_cache.set(item)
                return item.annotated

        raise RpcException(errno.ENOENT, 'GID {0} not found'.format(gid))

    def getgruuid(self, uuid):
        # Try the cache first
        item = self.context.groups_cache.get(uuid=uuid)
        if item:
            return item.annotated

        for d in self.context.get_active_directories():
            try:
                group = d.instance.getgruuid(uuid)
            except:
                continue

            if group:
                aliases = alias(d, group, 'name')
                item = CacheItem(group['gid'], group['id'], aliases, copy.copy(group), d, self.context.cache_ttl)
                self.context.groups_cache.set(item)
                return item.annotated

        raise RpcException(errno.ENOENT, 'UUID {0} not found'.format(uuid))


class HostService(RpcService):
    def __init__(self, context):
        self.context = context

    def query(self, filter=None, params=None):
        pass

    def gethostbyname(self, name, af):
        if name in ('localhost', 'localhost.localdomain'):
            host = {
                'id': 'localhost',
                'addresses': ['127.0.0.1', '::1']
            }
        else:
            host = self.context.datastore.get_by_id('network.hosts', name)

        if host:
            addrs = filter_af(host['addresses'], af)
            if not addrs:
                return

            return {
                'name': host['id'],
                'aliases': [],
                'addresses': addrs
            }

    def gethostbyaddr(self, addr, af):
        if addr in list(my_ips()):
            hostname = self.context.configstore.get('system.hostname')
            return {
                'name': hostname,
                'aliases': [
                    hostname.split('.')[0],
                    'localhost',
                    'localhost.localdomain'
                ],
                'addresses': [addr]
            }

        host = self.context.datastore.get_one('network.hosts', ('addresses', 'in', addr))
        if host:
            addrs = filter_af(host['addresses'], af)
            if not addrs:
                return

            return {
                'name': host['id'],
                'aliases': [],
                'addresses': addrs
            }


class Main(object):
    def __init__(self):
        self.logger = logging.getLogger('dscached')
        self.config = None
        self.datastore = None
        self.configstore = None
        self.rpc = RpcContext()
        self.rpc.streaming_enabled = True
        self.rpc.streaming_burst = 16
        self.client = None
        self.server = None
        self.plugin_dirs = []
        self.plugins = {}
        self.directories = []
        self.users_cache = TTLCacheStore()
        self.groups_cache = TTLCacheStore()
        self.hosts_cache = TTLCacheStore()
        self.cache_ttl = 7200
        self.search_order = []
        self.cache_enumerations = True
        self.cache_lookups = True
        self.account_service = AccountService(self)
        self.group_service = GroupService(self)
        self.rpc.register_service_instance('dscached.account', self.account_service)
        self.rpc.register_service_instance('dscached.group', self.group_service)
        self.rpc.register_service_instance('dscached.host', HostService(self))
        self.rpc.register_service_instance('dscached.management', ManagementService(self))
        self.rpc.register_service_instance('dscached.debug', DebugService())

    def get_active_directories(self):
        return list(filter(
            lambda d: d and d.state == DirectoryState.BOUND,
            self.directories
        ))

    def get_searched_directories(self):
        return list(filter(
            lambda d: d and d.state == DirectoryState.BOUND,
            (self.get_directory_by_name(n) for n in self.get_search_order())
        ))

    def get_search_order(self):
        return self.search_order

    def get_directory_by_domain(self, domain_name):
        return first_or_default(lambda d: d.domain_name == domain_name, self.directories)

    def get_directory_by_name(self, name):
        return first_or_default(lambda d: d.name == name, self.directories)

    def get_directory_for_id(self, uid=None, gid=None):
        if uid is not None:
            if uid == 0:
                # Special case for root user
                return first_or_default(lambda d: d.plugin_type == 'local', self.directories)

            return first_or_default(
                lambda d: d.max_uid and d.max_uid >= uid >= d.min_uid,
                self.directories
            )

        if gid is not None:
            if gid == 0:
                # Special case for wheel group
                return first_or_default(lambda d: d.plugin_type == 'local', self.directories)

            return first_or_default(
                lambda d: d.max_gid and d.max_gid >= gid >= d.min_gid,
                self.directories
            )

    def wait_for_etcd(self):
        self.client.test_or_wait_for_event(
            'plugin.service_resume',
            lambda args: args['name'] == 'etcd.generation',
            lambda: 'etcd.generation' in self.client.call_sync('discovery.get_services')
        )

    def init_datastore(self):
        try:
            self.datastore = datastore.get_datastore()
        except datastore.DatastoreException as err:
            self.logger.error('Cannot initialize datastore: %s', str(err))
            sys.exit(1)

        self.configstore = ConfigStore(self.datastore)

    def init_dispatcher(self):
        def on_error(reason, **kwargs):
            if reason in (ClientError.CONNECTION_CLOSED, ClientError.LOGOUT):
                self.logger.warning('Connection to dispatcher lost')
                self.connect()

        self.client = Client()
        self.client.on_error(on_error)
        self.connect()

    def init_server(self, address):
        self.server = Server(self)
        self.server.rpc = self.rpc
        self.server.streaming = True
        self.server.start(address, transport_options={'permissions': 0o777})
        thread = Thread(target=self.server.serve_forever)
        thread.name = 'ServerThread'
        thread.daemon = True
        thread.start()

    def parse_config(self, filename):
        try:
            with open(filename, 'r') as f:
                self.config = json.load(f)
        except IOError as err:
            self.logger.error('Cannot read config file: %s', err.message)
            sys.exit(1)
        except ValueError:
            self.logger.error('Config file has unreadable format (not valid JSON)')
            sys.exit(1)

        self.plugin_dirs = self.config['dscached']['plugin-dirs']

    def connect(self):
        while True:
            try:
                self.client.connect('unix:')
                self.client.login_service('dscached')
                self.client.enable_server(self.rpc)
                self.client.resume_service('dscached.account')
                self.client.resume_service('dscached.group')
                self.client.resume_service('dscached.host')
                self.client.resume_service('dscached.management')
                self.client.resume_service('dscached.debug')
                return
            except (OSError, RpcException) as err:
                self.logger.warning('Cannot connect to dispatcher: {0}, retrying in 1 second'.format(str(err)))
                time.sleep(1)

    def scan_plugins(self):
        for i in self.plugin_dirs:
            self.scan_plugin_dir(i)

    def scan_plugin_dir(self, dir):
        self.logger.debug('Scanning plugin directory %s', dir)
        for f in os.listdir(dir):
            name, ext = os.path.splitext(os.path.basename(f))
            if ext != '.py':
                continue

            try:
                plugin = load_module_from_file(name, os.path.join(dir, f))
                plugin._init(self)
            except:
                self.logger.error('Cannot initialize plugin {0}'.format(f), exc_info=True)

    def register_plugin(self, name, cls):
        self.plugins[name] = cls
        self.logger.info('Registered plugin {0} (class {1})'.format(name, cls))

    def register_schema(self, name, schema):
        self.client.register_schema(name, schema)

    def init_directories(self):
        for i in self.datastore.query('directories'):
            try:
                directory = Directory(self, i)
                self.directories.append(directory)
                directory.configure()
            except:
                continue

    def load_config(self):
        self.search_order = self.configstore.get('directory.search_order')
        self.cache_ttl = self.configstore.get('directory.cache_ttl')
        self.cache_enumerations = self.configstore.get('directory.cache_enumerations')
        self.cache_lookups = self.configstore.get('directory.cache_lookups')

    def main(self):
        parser = argparse.ArgumentParser()
        parser.add_argument('-c', metavar='CONFIG', default=DEFAULT_CONFIGFILE, help='Middleware config file')
        parser.add_argument('-s', metavar='SOCKET', default=DEFAULT_SOCKET_ADDRESS, help='Socket address to listen on')
        args = parser.parse_args()
        configure_logging('/var/log/dscached.log', 'DEBUG')

        setproctitle.setproctitle('dscached')
        self.config = args.c
        self.parse_config(self.config)
        self.init_datastore()
        self.init_dispatcher()
        self.load_config()
        self.init_server(args.s)
        self.scan_plugins()
        self.wait_for_etcd()
        self.init_directories()
        self.client.wait_forever()


if __name__ == '__main__':
    m = Main()
    m.main()
<|MERGE_RESOLUTION|>--- conflicted
+++ resolved
@@ -536,11 +536,7 @@
         if sender.credentials['uid'] not in (item.value['uid'], 0):
             raise RpcException(errno.EPERM, 'Permission denied')
 
-<<<<<<< HEAD
-        plugin.change_password(user_name, old_password, password)
-=======
-        item.directory.instance.change_password(user_name, password)
->>>>>>> 51427326
+        item.directory.instance.change_password(user_name, old_password, password)
 
 
 class GroupService(RpcService):
